--- conflicted
+++ resolved
@@ -38,127 +38,5 @@
     scrapy/utils/http.py F403
     scrapy/utils/markup.py F403
     scrapy/utils/multipart.py F403
-<<<<<<< HEAD
-    scrapy/utils/project.py E501
-    scrapy/utils/python.py E501
-    scrapy/utils/reactor.py E226
-    scrapy/utils/reqser.py E501
-    scrapy/utils/request.py E127 E501
-    scrapy/utils/response.py E501 E128
-    scrapy/utils/signal.py E501 E128
-    scrapy/utils/sitemap.py E501
-    scrapy/utils/spider.py E271 E501
-    scrapy/utils/ssl.py E501
-    scrapy/utils/test.py E501
-    scrapy/utils/url.py E501 F403 E128 F405
-    # scrapy
-    scrapy/__init__.py E402 E501
-    scrapy/cmdline.py E501
-    scrapy/crawler.py E501
-    scrapy/dupefilters.py E501 E202
-    scrapy/exceptions.py E501
-    scrapy/exporters.py E501 E226
-    scrapy/interfaces.py E501
-    scrapy/item.py E501 E128
-    scrapy/link.py E501
-    scrapy/logformatter.py E501
-    scrapy/mail.py E402 E128 E501 E502
-    scrapy/middleware.py E128 E501
-    scrapy/pqueues.py E501
-    scrapy/resolver.py E501
-    scrapy/responsetypes.py E128 E501 E305
-    scrapy/robotstxt.py E501
-    scrapy/shell.py E501
-    scrapy/signalmanager.py E501
-    scrapy/spiderloader.py E225 F841 E501 E126
-    scrapy/squeues.py E128
-    scrapy/statscollectors.py E501
-    # tests
-    tests/__init__.py E402 E501
-    tests/mockserver.py E401 E501 E126 E123
-    tests/pipelines.py F841 E226
-    tests/spiders.py E501 E127
-    tests/test_closespider.py E501 E127
-    tests/test_command_check.py E501
-    tests/test_command_fetch.py E501
-    tests/test_command_parse.py E501 E128 E303 E226
-    tests/test_command_shell.py E501 E128
-    tests/test_commands.py E128 E501
-    tests/test_contracts.py E501 E128
-    tests/test_crawl.py E501 E741 E265
-    tests/test_crawler.py F841 E306 E501
-    tests/test_dependencies.py F841 E501 E305
-    tests/test_downloader_handlers.py E124 E127 E128 E225 E265 E501 E701 E126 E226 E123
-    tests/test_downloadermiddleware.py E501
-    tests/test_downloadermiddleware_ajaxcrawlable.py E501
-    tests/test_downloadermiddleware_cookies.py E731 E741 E501 E128 E303 E265 E126
-    tests/test_downloadermiddleware_decompression.py E127
-    tests/test_downloadermiddleware_defaultheaders.py E501
-    tests/test_downloadermiddleware_downloadtimeout.py E501
-    tests/test_downloadermiddleware_httpcache.py E501 E305
-    tests/test_downloadermiddleware_httpcompression.py E501 E251 E126 E123
-    tests/test_downloadermiddleware_httpproxy.py E501 E128
-    tests/test_downloadermiddleware_redirect.py E501 E303 E128 E306 E127 E305
-    tests/test_downloadermiddleware_retry.py E501 E128 E251 E303 E126
-    tests/test_downloadermiddleware_robotstxt.py E501
-    tests/test_downloadermiddleware_stats.py E501
-    tests/test_dupefilters.py E221 E501 E741 E128 E124
-    tests/test_engine.py E401 E501 E128
-    tests/test_exporters.py E501 E731 E306 E128 E124
-    tests/test_extension_telnet.py F841
-    tests/test_feedexport.py E501 F841 E241
-    tests/test_http_cookies.py E501
-    tests/test_http_headers.py E501
-    tests/test_http_request.py E402 E501 E127 E128 E128 E126 E123
-    tests/test_http_response.py E501 E301 E128 E265
-    tests/test_item.py E701 E128 F841 E306
-    tests/test_link.py E501
-    tests/test_linkextractors.py E501 E128 E124
-    tests/test_loader.py E501 E731 E303 E741 E128 E117 E241
-    tests/test_logformatter.py E128 E501 E122
-    tests/test_mail.py E128 E501 E305
-    tests/test_middleware.py E501 E128
-    tests/test_pipeline_crawl.py E131 E501 E128 E126
-    tests/test_pipeline_files.py E501 E303 E272 E226
-    tests/test_pipeline_images.py F841 E501 E303
-    tests/test_pipeline_media.py E501 E741 E731 E128 E306 E502
-    tests/test_proxy_connect.py E501 E741
-    tests/test_request_cb_kwargs.py E501
-    tests/test_responsetypes.py E501 E305
-    tests/test_robotstxt_interface.py E501 E501
-    tests/test_scheduler.py E501 E126 E123
-    tests/test_selector.py E501 E127
-    tests/test_spider.py E501
-    tests/test_spidermiddleware.py E501 E226
-    tests/test_spidermiddleware_httperror.py E128 E501 E127 E121
-    tests/test_spidermiddleware_offsite.py E501 E128 E111
-    tests/test_spidermiddleware_output_chain.py E501 E226
-    tests/test_spidermiddleware_referer.py E501 F841 E125 E201 E124 E501 E241 E121
-    tests/test_squeues.py E501 E701 E741
-    tests/test_utils_asyncio.py E501
-    tests/test_utils_conf.py E501 E303 E128
-    tests/test_utils_curl.py E501
-    tests/test_utils_datatypes.py E402 E501 E305
-    tests/test_utils_defer.py E306 E501 F841 E226
-    tests/test_utils_deprecate.py F841 E306 E501
-    tests/test_utils_http.py E501 E128 W504
-    tests/test_utils_iterators.py E501 E128 E129 E303 E241
-    tests/test_utils_log.py E741 E226
-    tests/test_utils_python.py E501 E303 E731 E701 E305
-    tests/test_utils_reqser.py E501 E128
-    tests/test_utils_request.py E501 E128 E305
-    tests/test_utils_response.py E501
-    tests/test_utils_signal.py E741 F841 E731 E226
-    tests/test_utils_sitemap.py E128 E501 E124
-    tests/test_utils_spider.py E305
-    tests/test_utils_template.py E305
-    tests/test_utils_url.py E501 E127 E305 E211 E125 E501 E226 E241 E126 E123
-    tests/test_webclient.py E501 E128 E122 E303 E402 E306 E226 E241 E123 E126
-    tests/test_cmdline/__init__.py E501
-    tests/test_settings/__init__.py E501 E128
-    tests/test_spiderloader/__init__.py E128 E501
-    tests/test_utils_misc/__init__.py E501
-=======
     scrapy/utils/url.py F403 F405
-    tests/test_loader.py E741
->>>>>>> 56a6d223
+    tests/test_loader.py E741