import os
import logging

from twisted.python.failure import Failure

from scrapy.utils.request import referer_str

SCRAPEDMSG = u"Scraped from %(src)s" + os.linesep + "%(item)s"
DROPPEDMSG = u"Dropped: %(exception)s" + os.linesep + "%(item)s"
CRAWLEDMSG = u"Crawled (%(status)s) %(request)s%(request_flags)s (referer: %(referer)s)%(response_flags)s"


class LogFormatter(object):
    """Class for generating log messages for different actions.

<<<<<<< HEAD
    All methods must return a dictionary listing the parameters ``level``, ``msg``
    and ``args`` which are going to be used for constructing the log message when
    calling ``logging.log``.

    Dictionary keys for the method outputs:

    *   ``level`` is the log level for that action, you can use those from the
        `python logging library <https://docs.python.org/3/library/logging.html>`_ :
        ``logging.DEBUG``, ``logging.INFO``, ``logging.WARNING``, ``logging.ERROR``
        and ``logging.CRITICAL``.
    *   ``msg`` should be a string that can contain different formatting placeholders.
        This string, formatted with the provided ``args``, is going to be the long message
        for that action.
    *   ``args`` should be a tuple or dict with the formatting placeholders for ``msg``.
        The final log message is computed as ``msg % args``.

    Here is an example on how to create a custom log formatter to lower the severity level of
    the log message when an item is dropped from the pipeline::

            class PoliteLogFormatter(logformatter.LogFormatter):
                def dropped(self, item, exception, response, spider):
                    return {
                        'level': logging.INFO, # lowering the level from logging.WARNING
                        'msg': u"Dropped: %(exception)s" + os.linesep + "%(item)s",
                        'args': {
                            'exception': exception,
                            'item': item,
                        }
                    }

=======
    All methods must return a dictionary listing the parameters ``level``,
    ``msg`` and ``args`` which are going to be used for constructing the log
    message when calling logging.log.

    Dictionary keys for the method outputs:
        * ``level`` should be the log level for that action, you can use those
        from the python logging library: logging.DEBUG, logging.INFO,
        logging.WARNING, logging.ERROR and logging.CRITICAL.

        * ``msg`` should be a string that can contain different formatting
        placeholders. This string, formatted with the provided ``args``, is
        going to be the log message for that action.

        * ``args`` should be a tuple or dict with the formatting placeholders
        for ``msg``.  The final log message is computed as output['msg'] %
        output['args'].
>>>>>>> 09e56ae4
    """

    def crawled(self, request, response, spider):
        """Logs a message when the crawler finds a webpage."""
        request_flags = ' %s' % str(request.flags) if request.flags else ''
        response_flags = ' %s' % str(response.flags) if response.flags else ''
        return {
            'level': logging.DEBUG,
            'msg': CRAWLEDMSG,
            'args': {
                'status': response.status,
                'request': request,
                'request_flags': request_flags,
                'referer': referer_str(request),
                'response_flags': response_flags,
                # backward compatibility with Scrapy logformatter below 1.4 version
                'flags': response_flags
            }
        }

    def scraped(self, item, response, spider):
        """Logs a message when an item is scraped by a spider."""
        if isinstance(response, Failure):
            src = response.getErrorMessage()
        else:
            src = response
        return {
            'level': logging.DEBUG,
            'msg': SCRAPEDMSG,
            'args': {
                'src': src,
                'item': item,
            }
        }

    def dropped(self, item, exception, response, spider):
        """Logs a message when an item is dropped while it is passing through the item pipeline."""
        return {
            'level': logging.WARNING,
            'msg': DROPPEDMSG,
            'args': {
                'exception': exception,
                'item': item,
            }
        }

    @classmethod
    def from_crawler(cls, crawler):
        return cls()<|MERGE_RESOLUTION|>--- conflicted
+++ resolved
@@ -12,8 +12,7 @@
 
 class LogFormatter(object):
     """Class for generating log messages for different actions.
-
-<<<<<<< HEAD
+    
     All methods must return a dictionary listing the parameters ``level``, ``msg``
     and ``args`` which are going to be used for constructing the log message when
     calling ``logging.log``.
@@ -43,27 +42,8 @@
                             'item': item,
                         }
                     }
-
-=======
-    All methods must return a dictionary listing the parameters ``level``,
-    ``msg`` and ``args`` which are going to be used for constructing the log
-    message when calling logging.log.
-
-    Dictionary keys for the method outputs:
-        * ``level`` should be the log level for that action, you can use those
-        from the python logging library: logging.DEBUG, logging.INFO,
-        logging.WARNING, logging.ERROR and logging.CRITICAL.
-
-        * ``msg`` should be a string that can contain different formatting
-        placeholders. This string, formatted with the provided ``args``, is
-        going to be the log message for that action.
-
-        * ``args`` should be a tuple or dict with the formatting placeholders
-        for ``msg``.  The final log message is computed as output['msg'] %
-        output['args'].
->>>>>>> 09e56ae4
     """
-
+    
     def crawled(self, request, response, spider):
         """Logs a message when the crawler finds a webpage."""
         request_flags = ' %s' % str(request.flags) if request.flags else ''
