--- conflicted
+++ resolved
@@ -7,21 +7,15 @@
 from functools import wraps
 from typing import (
     Any,
-<<<<<<< HEAD
     AsyncGenerator,
     AsyncIterable,
-=======
->>>>>>> 144d1eb8
     Callable,
     Coroutine,
     Generator,
     Iterable,
-<<<<<<< HEAD
     Iterator,
     List,
     Optional,
-=======
->>>>>>> 144d1eb8
     Union
 )
 
@@ -309,9 +303,6 @@
 
 
 def deferred_to_future(d: Deferred) -> Future:
-<<<<<<< HEAD
-    """ Wraps a Deferred into a Future. Requires the asyncio reactor.
-=======
     """
     .. versionadded:: VERSION
 
@@ -328,19 +319,11 @@
             async def parse(self, response):
                 d = treq.get('https://example.com/additional')
                 additional_response = await deferred_to_future(d)
->>>>>>> 144d1eb8
     """
     return d.asFuture(asyncio.get_event_loop())
 
 
 def maybe_deferred_to_future(d: Deferred) -> Union[Deferred, Future]:
-<<<<<<< HEAD
-    """ Converts a Deferred to something that can be awaited in a callback or other user coroutine.
-
-    If the asyncio reactor is installed, coroutines are wrapped into Futures, and only Futures can be
-    awaited inside them. Otherwise, coroutines are wrapped into Deferreds and Deferreds can be awaited
-    directly inside them.
-=======
     """
     .. versionadded:: VERSION
 
@@ -364,7 +347,6 @@
             async def parse(self, response):
                 d = treq.get('https://example.com/additional')
                 extra_response = await maybe_deferred_to_future(d)
->>>>>>> 144d1eb8
     """
     if not is_asyncio_reactor_installed():
         return d
