"""Some debugging functions for working with the Scrapy engine"""

<<<<<<< HEAD
from time import time # used in global tests code
=======
# used in global tests code
from time import time  # noqa: F401
>>>>>>> 16e0636d


def get_engine_status(engine):
    """Return a report of the current engine status"""
    tests = [
        "time()-engine.start_time",
        "engine.has_capacity()",
        "len(engine.downloader.active)",
        "engine.scraper.is_idle()",
        "engine.spider.name",
        "engine.spider_is_idle(engine.spider)",
        "engine.slot.closing",
        "len(engine.slot.inprogress)",
        "len(engine.slot.scheduler.dqs or [])",
        "len(engine.slot.scheduler.mqs)",
        "len(engine.scraper.slot.queue)",
        "len(engine.scraper.slot.active)",
        "engine.scraper.slot.active_size",
        "engine.scraper.slot.itemproc_size",
        "engine.scraper.slot.needs_backout()",
    ]

    checks = []
    for test in tests:
        try:
            checks += [(test, eval(test))]
        except Exception as e:
            checks += [(test, "%s (exception)" % type(e).__name__)]

    return checks


def format_engine_status(engine=None):
    checks = get_engine_status(engine)
    s = "Execution engine status\n\n"
    for test, result in checks:
        s += "%-47s : %s\n" % (test, result)
    s += "\n"

    return s


def print_engine_status(engine):
    print(format_engine_status(engine))<|MERGE_RESOLUTION|>--- conflicted
+++ resolved
@@ -1,11 +1,7 @@
 """Some debugging functions for working with the Scrapy engine"""
 
-<<<<<<< HEAD
-from time import time # used in global tests code
-=======
 # used in global tests code
 from time import time  # noqa: F401
->>>>>>> 16e0636d
 
 
 def get_engine_status(engine):
