import gzip
import inspect
from unittest import mock
import warnings
from io import BytesIO

from testfixtures import LogCapture
from twisted.trial import unittest

from scrapy import signals
from scrapy.settings import Settings
from scrapy.http import Request, Response, TextResponse, XmlResponse, HtmlResponse
from scrapy.spiders.init import InitSpider
from scrapy.spiders import Spider, CrawlSpider, Rule, XMLFeedSpider, \
    CSVFeedSpider, SitemapSpider
from scrapy.linkextractors import LinkExtractor
from scrapy.exceptions import ScrapyDeprecationWarning
from scrapy.utils.trackref import object_ref
from scrapy.utils.test import get_crawler


class SpiderTest(unittest.TestCase):

    spider_class = Spider

    def setUp(self):
        warnings.simplefilter("always")

    def tearDown(self):
        warnings.resetwarnings()

    def test_base_spider(self):
        spider = self.spider_class("example.com")
        self.assertEqual(spider.name, 'example.com')
        self.assertEqual(spider.start_urls, [])

    def test_start_requests(self):
        spider = self.spider_class('example.com')
        start_requests = spider.start_requests()
        self.assertTrue(inspect.isgenerator(start_requests))
        self.assertEqual(list(start_requests), [])

    def test_spider_args(self):
        """``__init__`` method arguments are assigned to spider attributes"""
        spider = self.spider_class('example.com', foo='bar')
        self.assertEqual(spider.foo, 'bar')

    def test_spider_without_name(self):
        """``__init__`` method arguments are assigned to spider attributes"""
        self.assertRaises(ValueError, self.spider_class)
        self.assertRaises(ValueError, self.spider_class, somearg='foo')

    def test_from_crawler_crawler_and_settings_population(self):
        crawler = get_crawler()
        spider = self.spider_class.from_crawler(crawler, 'example.com')
        self.assertTrue(hasattr(spider, 'crawler'))
        self.assertIs(spider.crawler, crawler)
        self.assertTrue(hasattr(spider, 'settings'))
        self.assertIs(spider.settings, crawler.settings)

    def test_from_crawler_init_call(self):
        with mock.patch.object(self.spider_class, '__init__',
                               return_value=None) as mock_init:
            self.spider_class.from_crawler(get_crawler(), 'example.com',
                                           foo='bar')
            mock_init.assert_called_once_with('example.com', foo='bar')

    def test_closed_signal_call(self):
        class TestSpider(self.spider_class):
            closed_called = False

            def closed(self, reason):
                self.closed_called = True

        crawler = get_crawler()
        spider = TestSpider.from_crawler(crawler, 'example.com')
        crawler.signals.send_catch_log(signal=signals.spider_opened,
                                       spider=spider)
        crawler.signals.send_catch_log(signal=signals.spider_closed,
                                       spider=spider, reason=None)
        self.assertTrue(spider.closed_called)

    def test_update_settings(self):
        spider_settings = {'TEST1': 'spider', 'TEST2': 'spider'}
        project_settings = {'TEST1': 'project', 'TEST3': 'project'}
        self.spider_class.custom_settings = spider_settings
        settings = Settings(project_settings, priority='project')

        self.spider_class.update_settings(settings)
        self.assertEqual(settings.get('TEST1'), 'spider')
        self.assertEqual(settings.get('TEST2'), 'spider')
        self.assertEqual(settings.get('TEST3'), 'project')

    def test_logger(self):
        spider = self.spider_class('example.com')
        with LogCapture() as lc:
            spider.logger.info('test log msg')
        lc.check(('example.com', 'INFO', 'test log msg'))

        record = lc.records[0]
        self.assertIn('spider', record.__dict__)
        self.assertIs(record.spider, spider)

    def test_log(self):
        spider = self.spider_class('example.com')
        with mock.patch('scrapy.spiders.Spider.logger') as mock_logger:
            spider.log('test log msg', 'INFO')
        mock_logger.log.assert_called_once_with('INFO', 'test log msg')


class InitSpiderTest(SpiderTest):

    spider_class = InitSpider


class XMLFeedSpiderTest(SpiderTest):

    spider_class = XMLFeedSpider

    def test_register_namespace(self):
        body = b"""<?xml version="1.0" encoding="UTF-8"?>
        <urlset xmlns:x="http://www.google.com/schemas/sitemap/0.84"
                xmlns:y="http://www.example.com/schemas/extras/1.0">
        <url><x:loc>http://www.example.com/Special-Offers.html</loc><y:updated>2009-08-16</updated><other value="bar" y:custom="fuu"/></url>
        <url><loc>http://www.example.com/</loc><y:updated>2009-08-16</updated><other value="foo"/></url>
        </urlset>"""
        response = XmlResponse(url='http://example.com/sitemap.xml', body=body)

        class _XMLSpider(self.spider_class):
            itertag = 'url'
            namespaces = (
                ('a', 'http://www.google.com/schemas/sitemap/0.84'),
                ('b', 'http://www.example.com/schemas/extras/1.0'),
            )

            def parse_node(self, response, selector):
                yield {
                    'loc': selector.xpath('a:loc/text()').getall(),
                    'updated': selector.xpath('b:updated/text()').getall(),
                    'other': selector.xpath('other/@value').getall(),
                    'custom': selector.xpath('other/@b:custom').getall(),
                }

        for iterator in ('iternodes', 'xml'):
            spider = _XMLSpider('example', iterator=iterator)
            output = list(spider.parse(response))
            self.assertEqual(len(output), 2, iterator)
            self.assertEqual(output, [
                {'loc': [u'http://www.example.com/Special-Offers.html'],
                 'updated': [u'2009-08-16'],
                 'custom': [u'fuu'],
                 'other': [u'bar']},
                {'loc': [],
                 'updated': [u'2009-08-16'],
                 'other': [u'foo'],
                 'custom': []},
            ], iterator)


class CSVFeedSpiderTest(SpiderTest):

    spider_class = CSVFeedSpider


class CrawlSpiderTest(SpiderTest):

    test_body = b"""<html><head><title>Page title<title>
    <body>
    <p><a href="item/12.html">Item 12</a></p>
    <div class='links'>
    <p><a href="/about.html">About us</a></p>
    </div>
    <div>
    <p><a href="/nofollow.html">This shouldn't be followed</a></p>
    </div>
    </body></html>"""
    spider_class = CrawlSpider

    def test_rule_without_link_extractor(self):

        response = HtmlResponse("http://example.org/somepage/index.html", body=self.test_body)

        class _CrawlSpider(self.spider_class):
            name = "test"
            allowed_domains = ['example.org']
            rules = (
                Rule(),
            )

        spider = _CrawlSpider()
        output = list(spider._requests_to_follow(response))
        self.assertEqual(len(output), 3)
        self.assertTrue(all(map(lambda r: isinstance(r, Request), output)))
        self.assertEqual([r.url for r in output],
                         ['http://example.org/somepage/item/12.html',
                          'http://example.org/about.html',
                          'http://example.org/nofollow.html'])

    def test_process_links(self):

        response = HtmlResponse("http://example.org/somepage/index.html", body=self.test_body)

        class _CrawlSpider(self.spider_class):
            name = "test"
            allowed_domains = ['example.org']
            rules = (
                Rule(LinkExtractor(), process_links="dummy_process_links"),
            )

            def dummy_process_links(self, links):
                return links

        spider = _CrawlSpider()
        output = list(spider._requests_to_follow(response))
        self.assertEqual(len(output), 3)
        self.assertTrue(all(map(lambda r: isinstance(r, Request), output)))
        self.assertEqual([r.url for r in output],
                         ['http://example.org/somepage/item/12.html',
                          'http://example.org/about.html',
                          'http://example.org/nofollow.html'])

    def test_process_links_filter(self):

        response = HtmlResponse("http://example.org/somepage/index.html", body=self.test_body)

        class _CrawlSpider(self.spider_class):
            import re

            name = "test"
            allowed_domains = ['example.org']
            rules = (
                Rule(LinkExtractor(), process_links="filter_process_links"),
            )
            _test_regex = re.compile('nofollow')

            def filter_process_links(self, links):
                return [link for link in links
                        if not self._test_regex.search(link.url)]

        spider = _CrawlSpider()
        output = list(spider._requests_to_follow(response))
        self.assertEqual(len(output), 2)
        self.assertTrue(all(map(lambda r: isinstance(r, Request), output)))
        self.assertEqual([r.url for r in output],
                         ['http://example.org/somepage/item/12.html',
                          'http://example.org/about.html'])

    def test_process_links_generator(self):

        response = HtmlResponse("http://example.org/somepage/index.html", body=self.test_body)

        class _CrawlSpider(self.spider_class):
            name = "test"
            allowed_domains = ['example.org']
            rules = (
                Rule(LinkExtractor(), process_links="dummy_process_links"),
            )

            def dummy_process_links(self, links):
                for link in links:
                    yield link

        spider = _CrawlSpider()
        output = list(spider._requests_to_follow(response))
        self.assertEqual(len(output), 3)
        self.assertTrue(all(map(lambda r: isinstance(r, Request), output)))
        self.assertEqual([r.url for r in output],
                         ['http://example.org/somepage/item/12.html',
                          'http://example.org/about.html',
                          'http://example.org/nofollow.html'])

    def test_process_request(self):

        response = HtmlResponse("http://example.org/somepage/index.html", body=self.test_body)

        def process_request_change_domain(request):
            return request.replace(url=request.url.replace('.org', '.com'))

        class _CrawlSpider(self.spider_class):
            name = "test"
            allowed_domains = ['example.org']
            rules = (
                Rule(LinkExtractor(), process_request=process_request_change_domain),
            )

        with warnings.catch_warnings(record=True) as cw:
            spider = _CrawlSpider()
            output = list(spider._requests_to_follow(response))
            self.assertEqual(len(output), 3)
            self.assertTrue(all(map(lambda r: isinstance(r, Request), output)))
            self.assertEqual([r.url for r in output],
                             ['http://example.com/somepage/item/12.html',
                              'http://example.com/about.html',
                              'http://example.com/nofollow.html'])
            self.assertEqual(len(cw), 1)
            self.assertEqual(cw[0].category, ScrapyDeprecationWarning)

    def test_process_request_with_response(self):

        response = HtmlResponse("http://example.org/somepage/index.html", body=self.test_body)

        def process_request_meta_response_class(request, response):
            request.meta['response_class'] = response.__class__.__name__
            return request

        class _CrawlSpider(self.spider_class):
            name = "test"
            allowed_domains = ['example.org']
            rules = (
                Rule(LinkExtractor(), process_request=process_request_meta_response_class),
            )

        spider = _CrawlSpider()
        output = list(spider._requests_to_follow(response))
        self.assertEqual(len(output), 3)
        self.assertTrue(all(map(lambda r: isinstance(r, Request), output)))
        self.assertEqual([r.url for r in output],
                         ['http://example.org/somepage/item/12.html',
                          'http://example.org/about.html',
                          'http://example.org/nofollow.html'])
        self.assertEqual([r.meta['response_class'] for r in output],
                         ['HtmlResponse', 'HtmlResponse', 'HtmlResponse'])

    def test_process_request_instance_method(self):

        response = HtmlResponse("http://example.org/somepage/index.html", body=self.test_body)

        class _CrawlSpider(self.spider_class):
            name = "test"
            allowed_domains = ['example.org']
            rules = (
                Rule(LinkExtractor(), process_request='process_request_upper'),
            )

            def process_request_upper(self, request):
                return request.replace(url=request.url.upper())

        with warnings.catch_warnings(record=True) as cw:
            spider = _CrawlSpider()
            output = list(spider._requests_to_follow(response))
            self.assertEqual(len(output), 3)
            self.assertTrue(all(map(lambda r: isinstance(r, Request), output)))
            self.assertEqual([r.url for r in output],
                             ['http://EXAMPLE.ORG/SOMEPAGE/ITEM/12.HTML',
                              'http://EXAMPLE.ORG/ABOUT.HTML',
                              'http://EXAMPLE.ORG/NOFOLLOW.HTML'])
            self.assertEqual(len(cw), 1)
            self.assertEqual(cw[0].category, ScrapyDeprecationWarning)

    def test_process_request_instance_method_with_response(self):

        response = HtmlResponse("http://example.org/somepage/index.html", body=self.test_body)

        class _CrawlSpider(self.spider_class):
            name = "test"
            allowed_domains = ['example.org']
            rules = (
                Rule(LinkExtractor(), process_request='process_request_meta_response_class'),
            )

            def process_request_meta_response_class(self, request, response):
                request.meta['response_class'] = response.__class__.__name__
                return request

        spider = _CrawlSpider()
        output = list(spider._requests_to_follow(response))
        self.assertEqual(len(output), 3)
        self.assertTrue(all(map(lambda r: isinstance(r, Request), output)))
        self.assertEqual([r.url for r in output],
                         ['http://example.org/somepage/item/12.html',
                          'http://example.org/about.html',
                          'http://example.org/nofollow.html'])
        self.assertEqual([r.meta['response_class'] for r in output],
                         ['HtmlResponse', 'HtmlResponse', 'HtmlResponse'])

    def test_follow_links_attribute_population(self):
        crawler = get_crawler()
        spider = self.spider_class.from_crawler(crawler, 'example.com')
        self.assertTrue(hasattr(spider, '_follow_links'))
        self.assertTrue(spider._follow_links)

        settings_dict = {'CRAWLSPIDER_FOLLOW_LINKS': False}
        crawler = get_crawler(settings_dict=settings_dict)
        spider = self.spider_class.from_crawler(crawler, 'example.com')
        self.assertTrue(hasattr(spider, '_follow_links'))
        self.assertFalse(spider._follow_links)

<<<<<<< HEAD
    def test_follow_links_attribute_deprecated_population(self):
        spider = self.spider_class('example.com')
        self.assertFalse(hasattr(spider, '_follow_links'))

        spider.set_crawler(get_crawler())
        self.assertTrue(hasattr(spider, '_follow_links'))
        self.assertTrue(spider._follow_links)

        spider = self.spider_class('example.com')
        settings_dict = {'CRAWLSPIDER_FOLLOW_LINKS': False}
        spider.set_crawler(get_crawler(settings_dict=settings_dict))
        self.assertTrue(hasattr(spider, '_follow_links'))
        self.assertFalse(spider._follow_links)

    def test_start_url(self):
        spider = self.spider_class("example.com")
        spider.start_url = 'https://www.example.com'

        with self.assertRaisesRegex(AttributeError,
                                    r'^Crawling could not start.*$'):
            list(spider.start_requests())
=======
>>>>>>> 82c01c26

class SitemapSpiderTest(SpiderTest):

    spider_class = SitemapSpider

    BODY = b"SITEMAP"
    f = BytesIO()
    g = gzip.GzipFile(fileobj=f, mode='w+b')
    g.write(BODY)
    g.close()
    GZBODY = f.getvalue()

    def assertSitemapBody(self, response, body):
        spider = self.spider_class("example.com")
        self.assertEqual(spider._get_sitemap_body(response), body)

    def test_get_sitemap_body(self):
        r = XmlResponse(url="http://www.example.com/", body=self.BODY)
        self.assertSitemapBody(r, self.BODY)

        r = HtmlResponse(url="http://www.example.com/", body=self.BODY)
        self.assertSitemapBody(r, None)

        r = Response(url="http://www.example.com/favicon.ico", body=self.BODY)
        self.assertSitemapBody(r, None)

    def test_get_sitemap_body_gzip_headers(self):
        r = Response(url="http://www.example.com/sitemap", body=self.GZBODY,
                     headers={"content-type": "application/gzip"})
        self.assertSitemapBody(r, self.BODY)

    def test_get_sitemap_body_xml_url(self):
        r = TextResponse(url="http://www.example.com/sitemap.xml", body=self.BODY)
        self.assertSitemapBody(r, self.BODY)

    def test_get_sitemap_body_xml_url_compressed(self):
        r = Response(url="http://www.example.com/sitemap.xml.gz", body=self.GZBODY)
        self.assertSitemapBody(r, self.BODY)

        # .xml.gz but body decoded by HttpCompression middleware already
        r = Response(url="http://www.example.com/sitemap.xml.gz", body=self.BODY)
        self.assertSitemapBody(r, self.BODY)

    def test_get_sitemap_urls_from_robotstxt(self):
        robots = b"""# Sitemap files
Sitemap: http://example.com/sitemap.xml
Sitemap: http://example.com/sitemap-product-index.xml
Sitemap: HTTP://example.com/sitemap-uppercase.xml
Sitemap: /sitemap-relative-url.xml
"""

        r = TextResponse(url="http://www.example.com/robots.txt", body=robots)
        spider = self.spider_class("example.com")
        self.assertEqual([req.url for req in spider._parse_sitemap(r)],
                         ['http://example.com/sitemap.xml',
                          'http://example.com/sitemap-product-index.xml',
                          'http://example.com/sitemap-uppercase.xml',
                          'http://www.example.com/sitemap-relative-url.xml'])

    def test_alternate_url_locs(self):
        sitemap = b"""<?xml version="1.0" encoding="UTF-8"?>
    <urlset xmlns="http://www.sitemaps.org/schemas/sitemap/0.9"
        xmlns:xhtml="http://www.w3.org/1999/xhtml">
        <url>
            <loc>http://www.example.com/english/</loc>
            <xhtml:link rel="alternate" hreflang="de"
                href="http://www.example.com/deutsch/"/>
            <xhtml:link rel="alternate" hreflang="de-ch"
                href="http://www.example.com/schweiz-deutsch/"/>
            <xhtml:link rel="alternate" hreflang="it"
                href="http://www.example.com/italiano/"/>
            <xhtml:link rel="alternate" hreflang="it"/><!-- wrong tag without href -->
        </url>
    </urlset>"""
        r = TextResponse(url="http://www.example.com/sitemap.xml", body=sitemap)
        spider = self.spider_class("example.com")
        self.assertEqual([req.url for req in spider._parse_sitemap(r)],
                         ['http://www.example.com/english/'])

        spider.sitemap_alternate_links = True
        self.assertEqual([req.url for req in spider._parse_sitemap(r)],
                         ['http://www.example.com/english/',
                          'http://www.example.com/deutsch/',
                          'http://www.example.com/schweiz-deutsch/',
                          'http://www.example.com/italiano/'])

    def test_sitemap_filter(self):
        sitemap = b"""<?xml version="1.0" encoding="UTF-8"?>
    <urlset xmlns="http://www.sitemaps.org/schemas/sitemap/0.9"
        xmlns:xhtml="http://www.w3.org/1999/xhtml">
        <url>
            <loc>http://www.example.com/english/</loc>
            <lastmod>2010-01-01</lastmod>
        </url>
        <url>
            <loc>http://www.example.com/portuguese/</loc>
            <lastmod>2005-01-01</lastmod>
        </url>
    </urlset>"""

        class FilteredSitemapSpider(self.spider_class):
            def sitemap_filter(self, entries):
                from datetime import datetime
                for entry in entries:
                    date_time = datetime.strptime(entry['lastmod'], '%Y-%m-%d')
                    if date_time.year > 2008:
                        yield entry

        r = TextResponse(url="http://www.example.com/sitemap.xml", body=sitemap)
        spider = self.spider_class("example.com")
        self.assertEqual([req.url for req in spider._parse_sitemap(r)],
                         ['http://www.example.com/english/',
                          'http://www.example.com/portuguese/'])

        spider = FilteredSitemapSpider("example.com")
        self.assertEqual([req.url for req in spider._parse_sitemap(r)],
                         ['http://www.example.com/english/'])

    def test_sitemap_filter_with_alternate_links(self):
        sitemap = b"""<?xml version="1.0" encoding="UTF-8"?>
    <urlset xmlns="http://www.sitemaps.org/schemas/sitemap/0.9"
        xmlns:xhtml="http://www.w3.org/1999/xhtml">
        <url>
            <loc>http://www.example.com/english/article_1/</loc>
            <lastmod>2010-01-01</lastmod>
            <xhtml:link rel="alternate" hreflang="de"
                href="http://www.example.com/deutsch/article_1/"/>
        </url>
        <url>
            <loc>http://www.example.com/english/article_2/</loc>
            <lastmod>2015-01-01</lastmod>
        </url>
    </urlset>"""

        class FilteredSitemapSpider(self.spider_class):
            def sitemap_filter(self, entries):
                for entry in entries:
                    alternate_links = entry.get('alternate', tuple())
                    for link in alternate_links:
                        if '/deutsch/' in link:
                            entry['loc'] = link
                            yield entry

        r = TextResponse(url="http://www.example.com/sitemap.xml", body=sitemap)
        spider = self.spider_class("example.com")
        self.assertEqual([req.url for req in spider._parse_sitemap(r)],
                         ['http://www.example.com/english/article_1/',
                          'http://www.example.com/english/article_2/'])

        spider = FilteredSitemapSpider("example.com")
        self.assertEqual([req.url for req in spider._parse_sitemap(r)],
                         ['http://www.example.com/deutsch/article_1/'])

    def test_sitemapindex_filter(self):
        sitemap = b"""<?xml version="1.0" encoding="UTF-8"?>
    <sitemapindex xmlns="http://www.sitemaps.org/schemas/sitemap/0.9">
        <sitemap>
            <loc>http://www.example.com/sitemap1.xml</loc>
            <lastmod>2004-01-01T20:00:00+00:00</lastmod>
        </sitemap>
        <sitemap>
            <loc>http://www.example.com/sitemap2.xml</loc>
            <lastmod>2005-01-01</lastmod>
        </sitemap>
    </sitemapindex>"""

        class FilteredSitemapSpider(self.spider_class):
            def sitemap_filter(self, entries):
                from datetime import datetime
                for entry in entries:
                    date_time = datetime.strptime(entry['lastmod'].split('T')[0], '%Y-%m-%d')
                    if date_time.year > 2004:
                        yield entry

        r = TextResponse(url="http://www.example.com/sitemap.xml", body=sitemap)
        spider = self.spider_class("example.com")
        self.assertEqual([req.url for req in spider._parse_sitemap(r)],
                         ['http://www.example.com/sitemap1.xml',
                          'http://www.example.com/sitemap2.xml'])

        spider = FilteredSitemapSpider("example.com")
        self.assertEqual([req.url for req in spider._parse_sitemap(r)],
                         ['http://www.example.com/sitemap2.xml'])


class DeprecationTest(unittest.TestCase):

    def test_crawl_spider(self):
        assert issubclass(CrawlSpider, Spider)
        assert isinstance(CrawlSpider(name='foo'), Spider)

    def test_make_requests_from_url_deprecated(self):
        class MySpider4(Spider):
            name = 'spider1'
            start_urls = ['http://example.com']

        class MySpider5(Spider):
            name = 'spider2'
            start_urls = ['http://example.com']

            def make_requests_from_url(self, url):
                return Request(url + "/foo", dont_filter=True)

        with warnings.catch_warnings(record=True) as w:
            # spider without overridden make_requests_from_url method
            # doesn't issue a warning
            spider1 = MySpider4()
            self.assertEqual(len(list(spider1.start_requests())), 1)
            self.assertEqual(len(w), 0)

            # spider with overridden make_requests_from_url issues a warning,
            # but the method still works
            spider2 = MySpider5()
            requests = list(spider2.start_requests())
            self.assertEqual(len(requests), 1)
            self.assertEqual(requests[0].url, 'http://example.com/foo')
            self.assertEqual(len(w), 1)


class NoParseMethodSpiderTest(unittest.TestCase):

    spider_class = Spider

    def test_undefined_parse_method(self):
        spider = self.spider_class('example.com')
        text = b'Random text'
        resp = TextResponse(url="http://www.example.com/random_url", body=text)

        exc_msg = 'Spider.parse callback is not defined'
        with self.assertRaisesRegex(NotImplementedError, exc_msg):
            spider.parse(resp)<|MERGE_RESOLUTION|>--- conflicted
+++ resolved
@@ -385,21 +385,6 @@
         self.assertTrue(hasattr(spider, '_follow_links'))
         self.assertFalse(spider._follow_links)
 
-<<<<<<< HEAD
-    def test_follow_links_attribute_deprecated_population(self):
-        spider = self.spider_class('example.com')
-        self.assertFalse(hasattr(spider, '_follow_links'))
-
-        spider.set_crawler(get_crawler())
-        self.assertTrue(hasattr(spider, '_follow_links'))
-        self.assertTrue(spider._follow_links)
-
-        spider = self.spider_class('example.com')
-        settings_dict = {'CRAWLSPIDER_FOLLOW_LINKS': False}
-        spider.set_crawler(get_crawler(settings_dict=settings_dict))
-        self.assertTrue(hasattr(spider, '_follow_links'))
-        self.assertFalse(spider._follow_links)
-
     def test_start_url(self):
         spider = self.spider_class("example.com")
         spider.start_url = 'https://www.example.com'
@@ -407,8 +392,7 @@
         with self.assertRaisesRegex(AttributeError,
                                     r'^Crawling could not start.*$'):
             list(spider.start_requests())
-=======
->>>>>>> 82c01c26
+
 
 class SitemapSpiderTest(SpiderTest):
 
